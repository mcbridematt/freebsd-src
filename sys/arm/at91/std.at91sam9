--- conflicted
+++ resolved
@@ -1,15 +1,11 @@
 # $FreeBSD$
 
-files	"../at91/files.at91sam9"
+files		"../at91/files.at91"
 cpu		CPU_ARM9
-<<<<<<< HEAD
-makeoptions	CONF_CFLAGS="-mcpu=arm9"
-=======
 machine 	arm
 makeoptions	CONF_CFLAGS=-mcpu=arm9
->>>>>>> 85823a3b
 options 	PHYSADDR=0x20000000
 options		NO_EVENTTIMERS
 
-device		at91sam9g20
-device		at91sam9260+# bring in the sam specific timers and such
+device		at91sam9