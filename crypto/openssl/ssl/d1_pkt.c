--- conflicted
+++ resolved
@@ -179,13 +179,6 @@
 static int dtls1_buffer_record(SSL *s, record_pqueue *q,
 	unsigned char *priority);
 static int dtls1_process_record(SSL *s);
-<<<<<<< HEAD
-#if PQ_64BIT_IS_INTEGER
-static PQ_64BIT bytes_to_long_long(unsigned char *bytes, PQ_64BIT *num);
-#endif
-static void dtls1_clear_timeouts(SSL *s);
-=======
->>>>>>> 85823a3b
 
 /* copy buffered record into SSL structure */
 static int
@@ -389,6 +382,8 @@
 	SSL3_RECORD *rr;
 	unsigned int mac_size;
 	unsigned char md[EVP_MAX_MD_SIZE];
+	int decryption_failed_or_bad_record_mac = 0;
+	unsigned char *mac = NULL;
 
 
 	rr= &(s->s3->rrec);
@@ -423,12 +418,10 @@
 	enc_err = s->method->ssl3_enc->enc(s,0);
 	if (enc_err <= 0)
 		{
-		if (enc_err == 0)
-			/* SSLerr() and ssl3_send_alert() have been called */
-			goto err;
-
-		/* otherwise enc_err == -1 */
-		goto err;
+		/* To minimize information leaked via timing, we will always
+		 * perform all computations before discarding the message.
+		 */
+		decryption_failed_or_bad_record_mac = 1;
 		}
 
 #ifdef TLS_DEBUG
@@ -458,33 +451,30 @@
 			SSLerr(SSL_F_DTLS1_PROCESS_RECORD,SSL_R_PRE_MAC_LENGTH_TOO_LONG);
 			goto f_err;
 #else
-			goto err;
+			decryption_failed_or_bad_record_mac = 1;
 #endif			
 			}
 		/* check the MAC for rr->input (it's in mac_size bytes at the tail) */
-		if (rr->length < mac_size)
-			{
-#if 0 /* OK only for stream ciphers */
-			al=SSL_AD_DECODE_ERROR;
-			SSLerr(SSL_F_DTLS1_PROCESS_RECORD,SSL_R_LENGTH_TOO_SHORT);
-			goto f_err;
-#else
-			goto err;
-#endif
-			}
-<<<<<<< HEAD
-		rr->length-=mac_size;
-		s->method->ssl3_enc->mac(s,md,0);
-		if (memcmp(md,&(rr->data[rr->length]),mac_size) != 0)
-=======
+		if (rr->length >= mac_size)
+			{
+			rr->length -= mac_size;
+			mac = &rr->data[rr->length];
+			}
 		else
 			rr->length = 0;
 		i=s->method->ssl3_enc->mac(s,md,0);
 		if (i < 0 || mac == NULL || memcmp(md, mac, mac_size) != 0)
->>>>>>> 85823a3b
-			{
-			goto err;
-			}
+			{
+			decryption_failed_or_bad_record_mac = 1;
+			}
+		}
+
+	if (decryption_failed_or_bad_record_mac)
+		{
+		/* decryption failed, silently discard message */
+		rr->length = 0;
+		s->packet_length = 0;
+		goto err;
 		}
 
 	/* r->length is now just compressed */
@@ -686,10 +676,12 @@
 
 	/* If this record is from the next epoch (either HM or ALERT),
 	 * and a handshake is currently in progress, buffer it since it
-	 * cannot be processed at this time. */
+	 * cannot be processed at this time. However, do not buffer
+	 * anything while listening.
+	 */
 	if (is_next_epoch)
 		{
-		if (SSL_in_init(s) || s->in_handshake)
+		if ((SSL_in_init(s) || s->in_handshake) && !s->d1->listen)
 			{
 			dtls1_buffer_record(s, &(s->d1->unprocessed_rcds), rr->seq_num);
 			}
@@ -705,7 +697,6 @@
 		goto again;   /* get another record */
 		}
 
-	dtls1_clear_timeouts(s);  /* done waiting */
 	return(1);
 
 	}
@@ -1257,6 +1248,9 @@
 		 */
 		if (msg_hdr.type == SSL3_MT_FINISHED)
 			{
+			if (dtls1_check_timeout_num(s) < 0)
+				return -1;
+
 			dtls1_retransmit_buffered_messages(s);
 			rr->length = 0;
 			goto start;
@@ -1879,34 +1873,4 @@
 		}
 
 	memset(seq, 0x00, seq_bytes);
-<<<<<<< HEAD
-	}
-
-#if PQ_64BIT_IS_INTEGER
-static PQ_64BIT
-bytes_to_long_long(unsigned char *bytes, PQ_64BIT *num)
-       {
-       PQ_64BIT _num;
-
-       _num = (((PQ_64BIT)bytes[0]) << 56) |
-               (((PQ_64BIT)bytes[1]) << 48) |
-               (((PQ_64BIT)bytes[2]) << 40) |
-               (((PQ_64BIT)bytes[3]) << 32) |
-               (((PQ_64BIT)bytes[4]) << 24) |
-               (((PQ_64BIT)bytes[5]) << 16) |
-               (((PQ_64BIT)bytes[6]) <<  8) |
-               (((PQ_64BIT)bytes[7])      );
-
-	   *num = _num ;
-       return _num;
-       }
-#endif
-
-
-static void
-dtls1_clear_timeouts(SSL *s)
-	{
-	memset(&(s->d1->timeout), 0x00, sizeof(struct dtls1_timeout_st));
-=======
->>>>>>> 85823a3b
 	}