--- conflicted
+++ resolved
@@ -360,11 +360,7 @@
 out:
 	if (err) {
 		FUSE_LOCK();
-<<<<<<< HEAD
-		if (data && data->mp == mp) {
-=======
 		if (data != NULL && data->mp == mp) {
->>>>>>> 53751956
 			/*
 			 * Destroy device only if we acquired reference to
 			 * it
