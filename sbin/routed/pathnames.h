/*
 * Copyright (c) 1989, 1993
 *	The Regents of the University of California.  All rights reserved.
 *
 * Redistribution and use in source and binary forms, with or without
 * modification, are permitted provided that the following conditions
 * are met:
 * 1. Redistributions of source code must retain the above copyright
 *    notice, this list of conditions and the following disclaimer.
 * 2. Redistributions in binary form must reproduce the above copyright
 *    notice, this list of conditions and the following disclaimer in the
 *    documentation and/or other materials provided with the distribution.
 * 3. All advertising materials mentioning features or use of this software
 *    must display the following acknowledgment:
 *	This product includes software developed by the University of
 *	California, Berkeley and its contributors.
 * 4. Neither the name of the University nor the names of its contributors
 *    may be used to endorse or promote products derived from this software
 *    without specific prior written permission.
 *
 * THIS SOFTWARE IS PROVIDED BY THE REGENTS AND CONTRIBUTORS ``AS IS'' AND
 * ANY EXPRESS OR IMPLIED WARRANTIES, INCLUDING, BUT NOT LIMITED TO, THE
 * IMPLIED WARRANTIES OF MERCHANTABILITY AND FITNESS FOR A PARTICULAR PURPOSE
 * ARE DISCLAIMED.  IN NO EVENT SHALL THE REGENTS OR CONTRIBUTORS BE LIABLE
 * FOR ANY DIRECT, INDIRECT, INCIDENTAL, SPECIAL, EXEMPLARY, OR CONSEQUENTIAL
 * DAMAGES (INCLUDING, BUT NOT LIMITED TO, PROCUREMENT OF SUBSTITUTE GOODS
 * OR SERVICES; LOSS OF USE, DATA, OR PROFITS; OR BUSINESS INTERRUPTION)
 * HOWEVER CAUSED AND ON ANY THEORY OF LIABILITY, WHETHER IN CONTRACT, STRICT
 * LIABILITY, OR TORT (INCLUDING NEGLIGENCE OR OTHERWISE) ARISING IN ANY WAY
 * OUT OF THE USE OF THIS SOFTWARE, EVEN IF ADVISED OF THE POSSIBILITY OF
 * SUCH DAMAGE.
 *
 *	@(#)pathnames.h	8.1 (Berkeley) 6/5/93
 *
<<<<<<< HEAD
 * $FreeBSD$
=======
 *	$NetBSD$
 *	$FreeBSD$
 *	$Revision: 2.23 $
>>>>>>> caa79e36
 */

#include <paths.h>

#define	_PATH_GATEWAYS	"/etc/gateways"

/* All remotely requested trace files must either start with this prefix
 * or be the same as the tracefile specified when the daemon was started.
 * If this is a directory, routed will create log files in it.  That
 * might be a security problem.  However, if bad guys can write in the
 * default value, /etc, you have far worse security problems than anything
 * this might do.  In other words, it makes no sense to turn this off.
 *
 * Leave this undefined, and only the trace file originally specified
 * when routed was started, if any, will be appended to.
 */
#ifndef __NetBSD__
#define _PATH_TRACE	"/etc/routed.trace"
#else
#undef _PATH_TRACE
#endif<|MERGE_RESOLUTION|>--- conflicted
+++ resolved
@@ -32,13 +32,7 @@
  *
  *	@(#)pathnames.h	8.1 (Berkeley) 6/5/93
  *
-<<<<<<< HEAD
  * $FreeBSD$
-=======
- *	$NetBSD$
- *	$FreeBSD$
- *	$Revision: 2.23 $
->>>>>>> caa79e36
  */
 
 #include <paths.h>
